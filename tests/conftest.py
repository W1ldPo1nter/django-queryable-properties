--- conflicted
+++ resolved
@@ -1,10 +1,7 @@
 # encoding: utf-8
 
-<<<<<<< HEAD
-=======
 from datetime import date
 
->>>>>>> ebb72e4c
 import pytest
 from mock import Mock
 
