--- conflicted
+++ resolved
@@ -2,14 +2,8 @@
 
 import pytest
 
-<<<<<<< HEAD
-from django import VERSION as DJANGO_VERSION
-
 from .models import (ApplicationWithClassBasedProperties, ApplicationWithDecoratorBasedProperties,
                      CategoryWithClassBasedProperties, CategoryWithDecoratorBasedProperties)
-=======
-from .models import ApplicationWithClassBasedProperties, ApplicationWithDecoratorBasedProperties
->>>>>>> 608502be
 
 
 @pytest.fixture
