--- conflicted
+++ resolved
@@ -5,9 +5,14 @@
 from mock import Mock, patch
 
 from queryable_properties.managers import (
-    LegacyIterable, LegacyOrderingMixin, LegacyOrderingModelIterable, LegacyValuesIterable, LegacyValuesListIterable,
-    QueryablePropertiesIterableMixin, QueryablePropertiesManager, QueryablePropertiesManagerMixin,
-    QueryablePropertiesQuerySet, QueryablePropertiesQuerySetMixin,
+    LegacyIterable,
+    LegacyOrderingModelIterable,
+    LegacyValuesIterable,
+    QueryablePropertiesIterableMixin,
+    QueryablePropertiesManager,
+    QueryablePropertiesManagerMixin,
+    QueryablePropertiesQuerySet,
+    QueryablePropertiesQuerySetMixin,
 )
 from queryable_properties.query import QUERYING_PROPERTIES_MARKER
 from queryable_properties.utils import get_queryable_property
@@ -21,10 +26,6 @@
 
 
 class DummyIterable(QueryablePropertiesIterableMixin, ModelIterable or LegacyIterable):
-    pass
-
-
-class DummyOrderingIterable(LegacyOrderingMixin, LegacyIterable):
     pass
 
 
@@ -176,59 +177,6 @@
         assert mock_postprocess.call_count == len(applications)
         for application in applications:
             mock_postprocess.assert_any_call(application)
-
-
-<<<<<<< HEAD
-class TestLegacyOrderingMixin:
-=======
-@pytest.mark.skipif(DJANGO_VERSION >= (1, 8), reason='Legacy ordering only affects very old Django versions.')
-class TestLegacyOrderingMixin(object):
->>>>>>> fff79653
-
-    @pytest.mark.parametrize('order_by, expected_indexes', [
-        ((), {}),
-        (('name', '-pk'), {}),
-        (('version_count', '-pk'), {'version_count': [0]}),
-        (('name', '-major_sum'), {'major_sum': [1]}),
-        (('major_sum', '-version_count', 'name', '-major_sum'), {'major_sum': [0, 3], 'version_count': [1]}),
-    ])
-    def test_order_by_occurrences(self, order_by, expected_indexes):
-        queryset = ApplicationWithClassBasedProperties.objects.order_by(*order_by)
-        iterable = DummyOrderingIterable(queryset)
-        assert len(iterable._order_by_occurrences) == len(expected_indexes)
-        for ref, indexes in iterable._order_by_occurrences.items():
-            assert expected_indexes[ref.property.name] == indexes
-
-    @pytest.mark.parametrize('order_by, select, expected_result', [
-        ((), (), set()),
-        (('name', '-pk'), (), set()),
-        (('version_count', '-pk'), (), {'version_count'}),
-        (('name', '-major_sum'), ('major_sum',), set()),
-        (('major_sum', '-version_count', 'name', '-major_sum'), (), {'major_sum', 'version_count'}),
-        (('major_sum', '-version_count', 'name', '-major_sum'), ('version_count',), {'major_sum'}),
-        (('major_sum', '-version_count', 'name', '-major_sum'), ('version_count', 'major_sum'), set()),
-    ])
-    def test_order_by_select(self, order_by, select, expected_result):
-        queryset = ApplicationWithClassBasedProperties.objects.select_properties(*select).order_by(*order_by)
-        iterable = DummyOrderingIterable(queryset)
-        assert {ref.property.name for ref in iterable._order_by_select} == expected_result
-
-    @pytest.mark.parametrize('order_by_select', [
-        (),
-        ('version_count',),
-        ('major_sum', 'version_count'),
-    ])
-    def test_setup_queryable_properties(self, refs, order_by_select):
-        queryset = ApplicationWithClassBasedProperties.objects.order_by('-major_sum', 'version_count')
-        iterable = DummyOrderingIterable(queryset)
-        iterable.__dict__['_order_by_select'] = {refs[prop_name] for prop_name in order_by_select}
-        iterable._setup_queryable_properties()
-        query = iterable.queryset.query
-        for prop_name in ('major_sum', 'version_count'):
-            if prop_name in order_by_select:
-                assert query.annotation_select[prop_name] == query.annotations[prop_name]
-            else:
-                assert prop_name not in query.annotation_select
 
 
 class TestLegacyOrderingModelIterable:
@@ -262,49 +210,4 @@
         iterable.__dict__['_order_by_select'] = {refs[prop_name] for prop_name in prop_names}
         obj = {'name': 'My cool App', 'version_count': 4, 'major_sum': 5}
         result = iterable._postprocess_queryable_properties(dict(obj))
-<<<<<<< HEAD
-        assert result == {name: value for name, value in obj.items() if name not in prop_names}
-=======
-        assert result == {name: value for name, value in obj.items() if name not in prop_names}
-
-
-@pytest.mark.skipif(DJANGO_VERSION >= (1, 8), reason='ValuesListQuerySets only exist in old Django versions.')
-class TestLegacyValuesListIterable(object):
-
-    @pytest.mark.parametrize('flat', [True, False])
-    def test_initializer(self, flat):
-        queryset = ApplicationWithClassBasedProperties.objects.values_list('name', flat=flat)
-        iterable = LegacyValuesListIterable(queryset)
-        assert iterable.queryset.flat is False
-        assert iterable.flat is flat
-
-    @pytest.mark.parametrize('select, values, expected_indexes', [
-        ((), (), {-1, -2}),
-        ((), ('name', 'common_data'), {-1, -2}),
-        (('version_count',), (), 'major_sum'),
-        (('version_count',), ('version_count', 'name'), {-1}),
-        (('major_sum', 'version_count'), (), set()),
-        (('major_sum', 'version_count'), ('name',), {-1, -2}),
-        (('major_sum', 'version_count'), ('version_count', 'name'), {-1}),
-    ])
-    def test_discarded_indexes(self, select, values, expected_indexes):
-        queryset = ApplicationWithClassBasedProperties.objects.select_properties(*select)
-        iterable = LegacyValuesListIterable(queryset.order_by('major_sum', 'version_count').values_list(*values))
-        iterable._setup_queryable_properties()
-        if not isinstance(expected_indexes, set):
-            expected_indexes = {list(iterable.queryset.query.aggregate_select).index(expected_indexes) - 2}
-        assert iterable._discarded_indexes == expected_indexes
-
-    @pytest.mark.parametrize('discarded_indexes, expected_result', [
-        (set(), tuple(range(10))),
-        ({-1}, tuple(range(9))),
-        ({-2}, (0, 1, 2, 3, 4, 5, 6, 7, 9)),
-        ({-1, -2, -5}, (0, 1, 2, 3, 4, 6, 7)),
-    ])
-    def test_postprocess_queryable_properties(self, discarded_indexes, expected_result):
-        queryset = ApplicationWithClassBasedProperties.objects.values_list('name')
-        iterable = LegacyValuesListIterable(queryset)
-        iterable.__dict__['_discarded_indexes'] = discarded_indexes
-        obj = tuple(range(10))
-        assert iterable._postprocess_queryable_properties(obj) == expected_result
->>>>>>> fff79653
+        assert result == {name: value for name, value in obj.items() if name not in prop_names}