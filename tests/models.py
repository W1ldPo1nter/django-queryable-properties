--- conflicted
+++ resolved
@@ -1,12 +1,5 @@
 # encoding: utf-8
 from django.db import models
-<<<<<<< HEAD
-try:
-    from django.db.models.functions import Coalesce, Concat, Lower
-except ImportError:
-    Coalesce = Concat = Lower = None
-=======
->>>>>>> 608502be
 
 from queryable_properties.managers import QueryablePropertiesManager
 from queryable_properties.properties import (AnnotationMixin, QueryableProperty, queryable_property, SetterMixin,
@@ -50,20 +43,20 @@
         return models.Count('versions')
 
 
-<<<<<<< HEAD
+class MajorSumProperty(AnnotationMixin, QueryableProperty):
+
+    def get_value(self, obj):
+        return obj.versions.aggregate(major_sum=models.Sum('major'))['major_sum'] or 0
+
+    def get_annotation(self, cls):
+        return models.Sum('versions__major')
+
+
 class LoweredVersionChangesProperty(AnnotationMixin, QueryableProperty):
 
     def get_annotation(self, cls):
+        from django.db.models.functions import Lower
         return Lower('versions__changes_or_default')
-=======
-class MajorSumProperty(AnnotationMixin, QueryableProperty):
-
-    def get_value(self, obj):
-        return obj.versions.aggregate(major_sum=models.Sum('major'))['major_sum'] or 0
-
-    def get_annotation(self, cls):
-        return models.Sum('versions__major')
->>>>>>> 608502be
 
 
 class MajorMinorVersionProperty(UpdateMixin, QueryableProperty):
@@ -114,6 +107,7 @@
 
     def get_annotation(self, cls):
         from django.db.models import Value
+        from django.db.models.functions import Coalesce
         return Coalesce('changes', Value('(No data)'))
 
 
@@ -153,11 +147,8 @@
 
     highest_version = HighestVersionProperty()
     version_count = VersionCountProperty()
-<<<<<<< HEAD
+    major_sum = MajorSumProperty()
     lowered_version_changes = LoweredVersionChangesProperty()
-=======
-    major_sum = MajorSumProperty()
->>>>>>> 608502be
     dummy = DummyProperty()
 
     class Meta:
@@ -196,23 +187,23 @@
         return models.Count('versions')
 
     @queryable_property
-<<<<<<< HEAD
+    def major_sum(self):
+        return self.versions.aggregate(major_sum=models.Sum('major'))['major_sum'] or 0
+
+    @major_sum.annotater
+    @classmethod
+    def major_sum(cls):
+        return models.Sum('versions__major')
+
+    @queryable_property
     def lowered_version_changes(self):
         raise NotImplementedError()
 
     @lowered_version_changes.annotater
     @classmethod
     def lowered_version_changes(cls):
+        from django.db.models.functions import Lower
         return Lower('versions__changes_or_default')
-=======
-    def major_sum(self):
-        return self.versions.aggregate(major_sum=models.Sum('major'))['major_sum'] or 0
-
-    @major_sum.annotater
-    @classmethod
-    def major_sum(cls):
-        return models.Sum('versions__major')
->>>>>>> 608502be
 
 
 class Version(models.Model):
@@ -302,4 +293,5 @@
     @classmethod
     def changes_or_default(cls):
         from django.db.models import Value
+        from django.db.models.functions import Coalesce
         return Coalesce('changes', Value('(No data)'))