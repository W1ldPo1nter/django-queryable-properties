--- conflicted
+++ resolved
@@ -8,14 +8,11 @@
   - 3.5
   - 3.6
   - 3.7
-<<<<<<< HEAD
   - 3.8-dev
-=======
 matrix:
   include:
     - python: 3.7
       env: TOXENV=flake8
->>>>>>> ebb72e4c
 install: pip install tox-travis codecov
 script: tox
 after_success: codecov
