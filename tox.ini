--- conflicted
+++ resolved
@@ -43,13 +43,9 @@
     django{14,15,16,17,18,19,110,111,20,21,22}: pytest==4.0.2
     django{14,15,16,17,18,19,110,111,20,21,22}: attrs<19.2
     django{14,15,16,17,18,19,110,111,20,21,22}: more-itertools<8.11
-<<<<<<< HEAD
-    django{30,31,32,40,41}: pytest==6.2.5
+    django{30,31,32,40,41,42}: pytest==6.2.5
     # pytest-asyncio
-    django{41}: pytest-asyncio==0.19.0
-=======
-    django{30,31,32,40,41,42}: pytest==6.2.5
->>>>>>> 2c1c5214
+    django{41,42}: pytest-asyncio==0.19.0
     # pytest-django
     django{14,15,16}: pytest-django==2.9.1
     django17: pytest-django==3.1.2
