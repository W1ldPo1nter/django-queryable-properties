# encoding: utf-8

from collections import namedtuple
from contextlib import contextmanager
from functools import partial

from django.utils.tree import Node

from .compat import (
    ADD_Q_METHOD_NAME, ANNOTATION_TO_AGGREGATE_ATTRIBUTES_MAP, BUILD_FILTER_METHOD_NAME, contains_aggregate,
    convert_build_filter_to_add_q_kwargs, dummy_context, get_related_model, LOOKUP_SEP, NEED_HAVING_METHOD_NAME,
    QUERY_CHAIN_METHOD_NAME
)
from .exceptions import FieldDoesNotExist, QueryablePropertyDoesNotExist, QueryablePropertyError
from .utils import get_queryable_property, InjectableMixin, TreeNodeProcessor


class QueryablePropertyReference(namedtuple('QueryablePropertyReference', 'property model relation_path')):
    """
    A reference to a queryable property that also holds the path to reach the
    property across relations.
    """
    __slots__ = ()

    @property
    def full_path(self):
        """
        Return the full path to the queryable property (including the relation
        prefix) in the query filter format.

        :return: The full path to the queryable property.
        :rtype: str
        """
        if not self.relation_path:
            return self.property.name
        return LOOKUP_SEP.join(self.relation_path + (self.property.name,))

    def get_filter(self, lookups, value):
        """
        A wrapper for the get_filter method of the property this reference
        points to. It checks if the property actually supports filtering and
        applies the relation path (if any) to the returned Q object.

        :param collections.Sequence[str] lookups: The lookups/transforms to use
                                                  for the filter.
        :param value: The value passed to the filter condition.
        :return: A Q object to filter using this property.
        :rtype: django.db.models.Q
        """
        if not self.property.get_filter:
            raise QueryablePropertyError('Queryable property "{}" is supposed to be used as a filter but does not '
                                         'implement filtering.'.format(self.property))

        # Use the model stored on this reference instead of the one on the
        # property since the query may be happening from a subclass of the
        # model the property is defined on.
        q_obj = self.property.get_filter(self.model, LOOKUP_SEP.join(lookups) or 'exact', value)
        if self.relation_path:
            # If the resolved property belongs to a related model, all actual
            # conditions in the returned Q object must be modified to use the
            # current relation path as prefix.
            def prefix_condition(item):
                return LOOKUP_SEP.join(self.relation_path + (item[0],)), item[1]
            q_obj = TreeNodeProcessor(q_obj).modify_leaves(prefix_condition)
        return q_obj

    def get_annotation(self):
        """
        A wrapper for the get_annotation method of the property this reference
        points to. It checks if the property actually supports annotation
        creation performs the internal call with the correct model class.

        :return: An annotation object.
        """
        if not self.property.get_annotation:
            raise QueryablePropertyError('Queryable property "{}" needs to be added as annotation but does not '
                                         'implement annotation creation.'.format(self.property))
        # Use the model stored on this reference instead of the one on the
        # property since the query may be happening from a subclass of the
        # model the property is defined on.
        return self.property.get_annotation(self.model)


class QueryablePropertiesQueryMixin(InjectableMixin):
    """
    A mixin for :class:`django.db.models.sql.Query` objects that extends the
    original Django objects to deal with queryable properties, e.g. managing
    used properties or automatically adding required properties as annotations.
    """

    def __getattr__(self, name):  # pragma: no cover
        # Redirect some attribute accesses for older Django versions (where
        # annotations were tied to aggregations, hence "aggregation" in the
        # names instead of "annotation").
        if name in ANNOTATION_TO_AGGREGATE_ATTRIBUTES_MAP:
            return getattr(self, ANNOTATION_TO_AGGREGATE_ATTRIBUTES_MAP[name])
        raise AttributeError()

    def init_injected_attrs(self):
        # Stores references to queryable properties used as annotations in this
        # query.
        self._queryable_property_annotations = set()
        # A stack for queryable properties who are currently being annotated.
        # Required to correctly resolve dependencies and perform annotations.
        self._queryable_property_stack = []

    def _resolve_queryable_property(self, path):
        """
        Resolve the given path into a queryable property on the model
        associated with this query.

        :param collections.Sequence[str] path: The path to resolve (a string of
                                               Django's query expression split
                                               up by the lookup separator).
        :return: A 2-tuple containing a queryable property reference for the
                 resolved property and a list containing the parts of the path
                 that represent lookups (or transforms). The first item will be
                 None and the list will be empty if no queryable property could
                 be resolved.
        :rtype: (QueryablePropertyReference, list[str])
        """
        model = self.model
        property_ref, lookups = None, []
        # Try to follow the given path to allow to use queryable properties
        # across relations.
        for index, name in enumerate(path):
            try:
                related_model = get_related_model(model, name)
            except FieldDoesNotExist:
                try:
                    prop = get_queryable_property(model, name)
                except QueryablePropertyDoesNotExist:
                    # Neither a field nor a queryable property, so likely an
                    # invalid name. Do nothing and let Django deal with it.
                    pass
                else:
                    property_ref = QueryablePropertyReference(prop, model, tuple(path[:index]))
                    lookups = path[index + 1:]
                # The current name was not a field and either a queryable
                # property or invalid. Either way, resolving ends here.
                break
            else:
                if not related_model:
                    # A regular model field that doesn't represent a relation,
                    # meaning that no queryable property is involved.
                    break
                model = related_model
        return property_ref, lookups

    @contextmanager
    def _add_queryable_property_annotation(self, property_ref, full_group_by, select=False):
        """
        A context manager that adds a queryable property annotation to this
        query and performs management tasks around the annotation (stores the
        information if the queryable property annotation should be selected
        and populates the queryable property stack correctly). The context
        manager yields the actual resolved and applied annotation while the
        stack is still populated.

        :param QueryablePropertyReference property_ref: A reference containing
                                                        the queryable property
                                                        to annotate.
        :param bool full_group_by: Signals whether to use all fields of the
                                   query for the GROUP BY clause when dealing
                                   with an aggregate-based annotation or not.
        :param bool select: Signals whether the annotation should be selected
                            or not.
        """
        if property_ref in self._queryable_property_stack:
            raise QueryablePropertyError('Queryable property "{}" has a circular dependency and requires itself.'
                                         .format(property_ref.property))

        annotation_name = property_ref.full_path
        annotation_mask = set(self.annotations) if self.annotation_select_mask is None else self.annotation_select_mask
        self._queryable_property_stack.append(property_ref)
        try:
            if property_ref not in self._queryable_property_annotations:
                self.add_annotation(property_ref.get_annotation(), alias=annotation_name, is_summary=False)
                if not select:
                    self.set_annotation_mask(annotation_mask)
                self._queryable_property_annotations.add(property_ref)
            elif select and self.annotation_select_mask is not None:
                self.set_annotation_mask(annotation_mask.union((annotation_name,)))
            annotation = self.annotations[annotation_name]
            yield annotation
        finally:
            self._queryable_property_stack.pop()

        # Perform the required GROUP BY setup if the annotation contained
        # aggregates, which is normally done by QuerySet.annotate.
        if contains_aggregate(annotation):
            if full_group_by and not ANNOTATION_TO_AGGREGATE_ATTRIBUTES_MAP:
                # In recent Django versions, a full GROUP BY can be achieved by
                # simply setting group_by to True.
                self.group_by = True
            else:
                if full_group_by:  # pragma: no cover
                    # In old versions, the fields must be added to the selected
                    # fields manually and set_group_by must be called after.
                    opts = self.model._meta
                    self.add_fields([f.attname for f in getattr(opts, 'concrete_fields', opts.fields)], False)
                self.set_group_by()

    def _auto_annotate(self, path):
        """
        Try to resolve the given path into a queryable property and annotate
        the property as a non-selected property (if the property wasn't added
        as an annotation already). Do nothing if the path does not match a
        queryable property.

        :param collections.Sequence path: The path to resolve (a string of
                                          Django's query expression split up
                                          by the lookup separator).
        :return: The resolved annotation or None if the path couldn't be
                 resolved.
        """
        property_ref = self._resolve_queryable_property(path)[0]
        if not property_ref:
            return None
        full_group_by = bool(ANNOTATION_TO_AGGREGATE_ATTRIBUTES_MAP) and not self.select
        with self._add_queryable_property_annotation(property_ref, full_group_by) as annotation:
            return annotation

    def _postprocess_clone(self, clone):
        """
        Postprocess a query that was the result of cloning this query. This
        ensures that the cloned query also uses this mixin and that the
        queryable property attributes are initialized correctly.

        :param django.db.models.sql.Query clone: The cloned query.
        :return: The postprocessed cloned query.
        :rtype: django.db.models.sql.Query
        """
        if not isinstance(clone, QueryablePropertiesQueryMixin):
            QueryablePropertiesQueryMixin.inject_into_object(clone)
        else:
            clone.init_injected_attrs()
        clone._queryable_property_annotations.update(self._queryable_property_annotations)
        return clone

    def add_aggregate(self, aggregate, model=None, alias=None, is_summary=False):  # pragma: no cover
        # This method is called in older versions to add an aggregate, which
        # may be based on a queryable property annotation, which in turn must
        # be auto-annotated here.
        path = tuple(aggregate.lookup.split(LOOKUP_SEP))
        if self._queryable_property_stack:
            path = self._queryable_property_stack[-1].relation_path + path
        property_annotation = self._auto_annotate(path)
        if property_annotation:
            # If it is based on a queryable property annotation, annotating the
            # current aggregate cannot be delegated to Django as it couldn't
            # deal with annotations containing the lookup separator.
            aggregate.add_to_query(self, alias, LOOKUP_SEP.join(path), property_annotation, is_summary)
        else:
            # The overridden method also allows to set a default value for the
            # model parameter, which will be missing if add_annotation calls are
            # redirected to add_aggregate for older Django versions.
            model = model or self.model
            super(QueryablePropertiesQueryMixin, self).add_aggregate(aggregate, model, alias, is_summary)
        if self.annotation_select_mask is not None:
            self.set_annotation_mask(self.annotation_select_mask.union((alias,)))

    def add_filter(self, *args, **kwargs):  # pragma: no cover
        # The build_filter method was called add_filter in very old Django
        # versions. Since recent versions still have an add_filter method (for
        # different purposes), the queryable properties customizations should
        # only occur in old versions.
        if BUILD_FILTER_METHOD_NAME == 'add_filter':
            # Simply use the build_filter implementation that does all the
            # heavy lifting and is aware of the different methods in different
            # versions and therefore calls the correct super methods if
            # necessary.
            return self.build_filter(*args, **kwargs)
        return super(QueryablePropertiesQueryMixin, self).add_filter(*args, **kwargs)

    def build_filter(self, filter_expr, *args, **kwargs):
        # Check if the given filter expression is meant to use a queryable
        # property. Therefore, the possibility of filter_expr not being of the
        # correct type must be taken into account (a case Django would cover
        # already, but the check for queryable properties MUST run first).
        try:
            arg, value = filter_expr
        except (TypeError, ValueError):
<<<<<<< HEAD
            # Invalid value - just treat it as "no queryable property found",
            # delegate it to Django and let it generate the exception.
=======
            # Invalid value - just treat it as "no queryable property found"
            # and delegate it to Django.
>>>>>>> d9da659b
            property_ref = None
        else:
            property_ref, lookups = self._resolve_queryable_property(arg.split(LOOKUP_SEP))

        # If no queryable property could be determined for the filter
        # expression (either because a regular/non-existent field is referenced
        # or because the expression was a special or invalid value), call
        # Django's default implementation, which may in turn raise an
        # exception. Act the same way if the current top of the stack is used
        # to avoid infinite recursions.
        if not property_ref or (self._queryable_property_stack and self._queryable_property_stack[-1] == property_ref):
            # The base method has different names in different Django versions
            # (see comment on the constant definition).
            base_method = getattr(super(QueryablePropertiesQueryMixin, self), BUILD_FILTER_METHOD_NAME)
            return base_method(filter_expr, *args, **kwargs)

        q_obj = property_ref.get_filter(lookups, value)
        # Before applying the filter implemented by the property, check if
        # the property signals the need of its own annotation to function.
        # If so, add the annotation first to avoid endless recursion, since
        # resolved filter will likely contain the same property name again.
        context = dummy_context()
        if property_ref.property.filter_requires_annotation:
            full_group_by = bool(ANNOTATION_TO_AGGREGATE_ATTRIBUTES_MAP) and not self.select
            context = self._add_queryable_property_annotation(property_ref, full_group_by)

        with context:
            # Luckily, build_filter and _add_q use the same return value
            # structure, so an _add_q call can be used to actually create the
            # return value for the current call. The (_)add_q method has
            # different names in different Django versions (see comment on the
            # constant definition).
            method = getattr(self, ADD_Q_METHOD_NAME)
            return method(q_obj, **convert_build_filter_to_add_q_kwargs(**kwargs))

    def get_aggregation(self, *args, **kwargs):
        # If the query is to be used as a pure aggregate query (which might use
        # a subquery), all queryable property annotations must be added to the
        # select mask to avoid potentially empty SELECT clauses.
        if self.annotation_select_mask is not None and self._queryable_property_annotations:
            annotation_names = (property_ref.full_path for property_ref in self._queryable_property_annotations)
            self.set_annotation_mask(self.annotation_select_mask.union(annotation_names))
        return super(QueryablePropertiesQueryMixin, self).get_aggregation(*args, **kwargs)

    def need_force_having(self, q_object):  # pragma: no cover
        # Same as need_having, but for even older versions. Simply delegate to
        # need_having, which is aware of the different methods in different
        # versions and therefore calls the correct super methods if
        # necessary.
        return self.need_having(q_object)

    def need_having(self, obj):  # pragma: no cover
        # This method is used by older Django versions to figure out if the
        # filter represented by a Q object must be put in the HAVING clause of
        # the query. Since a queryable property might add an aggregate-based
        # annotation during the actual filter application, this method must
        # return True if a filter condition contains such a property.
        def is_aggregate_property(item, ignored_refs=set()):
            path = item[0].split(LOOKUP_SEP)
            property_ref, lookups = self._resolve_queryable_property(path)
            if not property_ref or property_ref in ignored_refs:
                return False
            if property_ref.property.filter_requires_annotation:
                if contains_aggregate(property_ref.get_annotation()):
                    return True
                ignored_refs = ignored_refs.union((property_ref,))
            # Also check the Q object returned by the property's get_filter
            # method as it may contain references to other properties that may
            # add aggregation-based annotations.
            predicate = partial(is_aggregate_property, ignored_refs=ignored_refs)
            return TreeNodeProcessor(property_ref.get_filter(lookups, item[1])).check_leaves(predicate)

        if isinstance(obj, Node) and TreeNodeProcessor(obj).check_leaves(is_aggregate_property):
            return True
        elif not isinstance(obj, Node) and is_aggregate_property(obj):
            return True
        # The base method has different names in different Django versions (see
        # comment on the constant definition).
        base_method = getattr(super(QueryablePropertiesQueryMixin, self), NEED_HAVING_METHOD_NAME)
        return base_method(obj)

    def resolve_ref(self, name, allow_joins=True, reuse=None, summarize=False, *args, **kwargs):
        # This method is used to resolve field names in complex expressions. If
        # a queryable property is used in such an expression, it needs to be
        # auto-annotated (while taking the stack into account) and returned.
        path = tuple(name.split(LOOKUP_SEP))
        if self._queryable_property_stack:
            path = self._queryable_property_stack[-1].relation_path + path
        property_annotation = self._auto_annotate(path)
        if property_annotation:
            if summarize:
                # Outer queries for aggregations need refs to annotations of
                # the inner queries.
                from django.db.models.expressions import Ref
                return Ref(name, property_annotation)
            return property_annotation
        return super(QueryablePropertiesQueryMixin, self).resolve_ref(name, allow_joins, reuse, summarize,
                                                                      *args, **kwargs)

    def setup_joins(self, names, *args, **kwargs):
        # This is a central method for resolving field names and joining the
        # required tables when dealing with paths that involve relations. To
        # also allow the usage of queryable properties across relations, the
        # relation path on top of the stack must be prepended to trick Django
        # into resolving correctly.
        if self._queryable_property_stack:
            names = self._queryable_property_stack[-1].relation_path + tuple(names)
        return super(QueryablePropertiesQueryMixin, self).setup_joins(names, *args, **kwargs)

    def clone(self, *args, **kwargs):
        obj = super(QueryablePropertiesQueryMixin, self).clone(*args, **kwargs)
        if QUERY_CHAIN_METHOD_NAME == 'clone':  # pragma: no cover
            obj = self._postprocess_clone(obj)
        return obj

    def chain(self, *args, **kwargs):
        obj = super(QueryablePropertiesQueryMixin, self).chain(*args, **kwargs)
        if QUERY_CHAIN_METHOD_NAME == 'chain':
            obj = self._postprocess_clone(obj)
        return obj<|MERGE_RESOLUTION|>--- conflicted
+++ resolved
@@ -281,13 +281,8 @@
         try:
             arg, value = filter_expr
         except (TypeError, ValueError):
-<<<<<<< HEAD
-            # Invalid value - just treat it as "no queryable property found",
-            # delegate it to Django and let it generate the exception.
-=======
             # Invalid value - just treat it as "no queryable property found"
             # and delegate it to Django.
->>>>>>> d9da659b
             property_ref = None
         else:
             property_ref, lookups = self._resolve_queryable_property(arg.split(LOOKUP_SEP))
