from copy import copy

from django.db.models import Manager
from django.db.models.query import ModelIterable, QuerySet
from django.db.models.sql.query import RawQuery
from django.utils.functional import cached_property

from .compat import RawModelIterable
from .exceptions import QueryablePropertyDoesNotExist, QueryablePropertyError
from .query import QUERYING_PROPERTIES_MARKER, inject_query_mixin
from .utils import get_queryable_property
from .utils.internal import InjectableMixin, QueryablePropertyReference, QueryPath


class LegacyIterable:
    """
    Base class for queryset iterables for old Django versions to mimic the
    iterable classes of new Django versions (4.1).
    """

    def __init__(self, queryset):
        """
        Initialize a new legacy iterable for the given queryset.

        :param QuerySet queryset: The queryset to perform the database query
                                  for.
        """
        self.queryset = queryset

    def __iter__(self):
        return getattr(super(), 'iterator', super().__iter__)()


class QueryablePropertiesIterableMixin:
    """
    Base class for iterable mixins that handle queryable properties logic.

    Can be applied to both Django's iterable classes as well as the legacy
    iterable classes.
    """

    def __init__(self, queryset, *args, **kwargs):
        super().__init__(queryset._chain(), *args, **kwargs)

    def __iter__(self):
        self._setup_queryable_properties()
        yield from super().__iter__()

    def _setup_queryable_properties(self):  # pragma: no cover
        """
        Set up potentially contained queryable properties to be handled
        correctly when executing the query.
        """
        pass

    def _postprocess_queryable_properties(self, obj):
        """
        Perform queryable property operations for the given loaded result
        object.

        :param obj: The object returned from the database.
        :return: The final object to return as part of the iterable.
        """
        return obj


class LegacyOrderingMixin(QueryablePropertiesIterableMixin):  # pragma: no cover
    """
    A mixin for the legacy iterables that properly sets up queryable properties
    that are used for ordering.

    Old Django versions do not support ordering by annotations without
    explicitly selecting them, which is why non-selected properties used for
    ordering must be changed to selected properties.
    """

    @cached_property
    def _order_by_occurrences(self):
        """
        Cache and return a dictionary mapping queryable properties contained in
        the associated query to their indexes in the order by clause.

        Only contains property references for properties that are actually used
        for ordering.

        :return: A dictionary containing queryable property references as keys
                 and lists of indexes as values.
        :rtype: dict[queryable_properties.utils.internal.QueryablePropertyReference, list[int]]
        """
        query = self.queryset.query
        occurrences = {}
        for ref in query._queryable_property_annotations:
            annotation_name = str(ref.full_path)
            indexes = [index for index, field_name in enumerate(query.order_by)
                       if field_name in (annotation_name, '-{}'.format(annotation_name))]
            if indexes:
                occurrences[ref] = indexes
        return occurrences

    @cached_property
    def _order_by_select(self):
        """
        Cache and return a set containing the references for queryable
        properties that have to be forcibly selected as they are referenced in
        ordering while not being explicitly selected.

        :return: The set of references of properties that must be selected.
        :rtype: set[queryable_properties.utils.internal.QueryablePropertyReference]
        """
        query = self.queryset.query
        select = set()
        for ref, occurrences in self._order_by_occurrences.items():
            annotation_name = str(ref.full_path)
            if annotation_name not in query.annotation_select and annotation_name in query.annotations:
                select.add(ref)
        return select

    def _setup_queryable_properties(self):
        super()._setup_queryable_properties()
        query = self.queryset.query
        select = dict(query.annotation_select)

        for property_ref in self._order_by_select:
            annotation_name = str(property_ref.full_path)
            select[annotation_name] = query.annotations[annotation_name]

        query._annotation_select_cache = select


class QueryablePropertiesModelIterableMixin(InjectableMixin, QueryablePropertiesIterableMixin):
    """
    A mixin for iterables that yield model instances.

    Removes the ``QUERYING_PROPERTIES_MARKER`` from created model instances to
    ensure that the setters of queryable properties can be used properly.
    """

    def _setup_queryable_properties(self):
        super()._setup_queryable_properties()
        self.queryset.query._use_querying_properties_marker = True

    def _postprocess_queryable_properties(self, obj):
        obj = super()._postprocess_queryable_properties(obj)
        delattr(obj, QUERYING_PROPERTIES_MARKER)
        return obj


class LegacyModelIterable(QueryablePropertiesModelIterableMixin, LegacyIterable):
    """
    Legacy iterable class for querysets that yield model instances in Django
    versions that don't require additional ordering setup.
    """


class LegacyOrderingModelIterable(QueryablePropertiesModelIterableMixin, LegacyOrderingMixin, LegacyIterable):
    """
    Legacy iterable class for querysets that yield model instances in Django
    versions that require additional ordering setup.
    """

    def _postprocess_queryable_properties(self, obj):
        for ref in self._order_by_select:
            ref.descriptor.clear_cached_value(obj)
        return super()._postprocess_queryable_properties(obj)


class LegacyValuesIterable(LegacyOrderingMixin, LegacyIterable):
    """
    Legacy iterable class for querysets that yield value dictionaries.
    """

    def _postprocess_queryable_properties(self, obj):
        obj = super()._postprocess_queryable_properties(obj)
        for ref in self._order_by_select:
            obj.pop(str(ref.full_path), None)
        return obj


class LegacyValuesListIterable(LegacyOrderingMixin, LegacyIterable):  # pragma: no cover
    """
    Legacy iterable class for querysets that yield value tuples.
    """

    def __init__(self, queryset, *args, **kwargs):
        super().__init__(queryset, *args, **kwargs)
        self.flat = queryset.flat
        self.queryset.flat = False

    @cached_property
    def _discarded_indexes(self):
        """
        Cache and return the field indexes of queryable properties that were
        only selected for ordering and must thus be discarded.

        All contained indexes will be negative, i.e. are to be interpreted as
        indexes from end of the returned rows.

        :return: A set containing the field indexes to discard.
        :rtype: set[int]
        """
        aggregate_names = list(self.queryset.query.annotation_select)
        queryset_fields = self.queryset._fields
        if queryset_fields:
            aggregate_names = [name for name in aggregate_names if name not in queryset_fields]
        aggregate_names.reverse()
        forced_names = set(str(ref.full_path) for ref in self._order_by_select)
        return {-i for i, name in enumerate(aggregate_names, start=1) if name in forced_names}

    def _postprocess_queryable_properties(self, obj):
        obj = super()._postprocess_queryable_properties(obj)
        discarded_indexes = self._discarded_indexes
        obj = tuple(value for i, value in enumerate(obj, start=-len(obj)) if i not in discarded_indexes)
        if self.flat and len(self.queryset._fields) == 1:
            return obj[0]
        return obj


class QueryablePropertiesBaseQuerySetMixin(InjectableMixin):
    """
    Base mixin for queryable properties queryset mixins that takes care of
    injecting the appropriate query mixin into the associated query.
    """

    def init_injected_attrs(self):
        # To work correctly, a query using the QueryablePropertiesQueryMixin is
        # required. If the current query is not using the mixin already, it
        # will be dynamically injected into the query. That way, other Django
        # extensions using custom query objects are also supported.
        # Recent Django versions (>=3.1) have a property guarding the query
        # attribute.
        query_attr_name = '_query' if hasattr(self, '_query') else 'query'
        query = getattr(self, query_attr_name)
        chain_kwargs = {}
        if isinstance(query, RawQuery):
            chain_kwargs['using'] = self.db
<<<<<<< HEAD
        query = query.chain(**chain_kwargs)
        class_name = 'QueryableProperties' + query.__class__.__name__
        setattr(self, query_attr_name, QueryablePropertiesQueryMixin.inject_into_object(query, class_name))
=======
        setattr(self, query_attr_name, inject_query_mixin(chain_query(query, **chain_kwargs)))
>>>>>>> fff79653


class QueryablePropertiesRawQuerySetMixin(QueryablePropertiesBaseQuerySetMixin):
    """
    A mixin for Django's :class:`django.db.models.RawQuerySet` objects that
    allows to populate queryable properties in raw queries.
    """

    def __iter__(self):
        original = super()
        # Only recent Django versions (>= 2.1) have the iterator method.
        yield from original.__iter__() if hasattr(original, 'iterator') else self.iterator()

    def iterator(self):
        iterable_class = RawModelIterable or LegacyIterable
        yield from QueryablePropertiesModelIterableMixin.mix_with_class(iterable_class)(self)


class QueryablePropertiesQuerySetMixin(QueryablePropertiesBaseQuerySetMixin):
    """
    A mixin for Django's :class:`django.db.models.QuerySet` objects that allows
    to use queryable properties in filters, annotations and update queries.
    """

    @property
    def _iterable_class(self):
        # Override the regular _iterable_class attribute of recent Django
        # versions with a property that also stores the value in the instance
        # dict, but automatically mixes the
        # QueryablePropertiesModelIterableMixin into the base class on getter
        # access if the base class yields model instances. That way, the
        # queryable properties extensions stays compatible to custom iterable
        # classes while querysets can still be pickled due to the base class
        # being in the instance dict.
        cls = self.__dict__['_iterable_class']
        if issubclass(cls, ModelIterable):
            cls = QueryablePropertiesModelIterableMixin.mix_with_class(cls, 'QueryableProperties' + cls.__name__)
        return cls

    @_iterable_class.setter
    def _iterable_class(self, value):
        self.__dict__['_iterable_class'] = value

    def _clone(self, klass=None, *args, **kwargs):
        clone = super()._clone(*args, **kwargs)
        # Since the _iterable_class property may return a dynamically created
        # class, the value of a clone must be reset to the base class.
        clone._iterable_class = self.__dict__['_iterable_class']
        return clone

    def _resolve_update_kwargs(self, **kwargs):
        """
        Look for the names of queryable properties in the given keyword
        arguments for an update query and correctly resolve them into their
        actual keyword arguments.

        :param kwargs: Keyword arguments of an update query.
        :return: A dictionary containing the resolved arguments.
        :rtype: dict
        """
        original_names = set(kwargs)
        for original_name in original_names:
            try:
                prop = get_queryable_property(self.model, original_name)
            except QueryablePropertyDoesNotExist:
                continue
            if not prop.get_update_kwargs:
                raise QueryablePropertyError('Queryable property "{}" does not implement queryset updating.'
                                             .format(prop))

            # Call the method recursively since queryable properties can build
            # upon each other.
            additional_kwargs = self._resolve_update_kwargs(
                **prop.get_update_kwargs(self.model, kwargs.pop(original_name)))
            # Make sure that there are no conflicting values after resolving
            # the update keyword arguments of the queryable properties.
            for additional_name, value in additional_kwargs.items():
                if additional_name in kwargs and kwargs[additional_name] != value:
                    raise QueryablePropertyError(
                        'Updating queryable property "{prop}" would change field "{field}", but a conflicting value '
                        'was set for this field by another queryable property or explicitly in the update arguments.'
                        .format(prop=prop, field=additional_name)
                    )
                kwargs[additional_name] = value

        return kwargs

    def select_properties(self, *names):
        """
        Add the annotations of the queryable properties with the specified
        names to this query. The annotation values will be cached in the
        properties of resulting model instances, regardless of the regular
        caching behavior of the queried properties.

        :param names: Names of queryable properties.
        :return: A copy of this queryset with the added annotations.
        :rtype: QuerySet
        """
        queryset = self._chain()
        for name in names:
            property_ref = QueryablePropertyReference(get_queryable_property(self.model, name), self.model, QueryPath())
            # A full GROUP BY is required if the query is not limited to
            # certain fields. Since only certain types of queries had the
            # _fields attribute in old Django versions, fall back to checking
            # for existing selection, on which the GROUP BY would be based.
            full_group_by = not getattr(self, '_fields', self.query.select)
            with queryset.query._add_queryable_property_annotation(property_ref, full_group_by, select=True):
                pass
        return queryset

    def iterator(self, *args, **kwargs):
        if '_iterable_class' not in self.__dict__:
            return iter(LegacyModelIterable(self))
        return super().iterator(*args, **kwargs)

    def raw(self, *args, **kwargs):
        queryset = super().raw(*args, **kwargs)
        return QueryablePropertiesRawQuerySetMixin.inject_into_object(queryset)

    def update(self, **kwargs):
        # Resolve any queryable properties into their actual update kwargs
        # before calling the base update method.
        kwargs = self._resolve_update_kwargs(**kwargs)
        return super().update(**kwargs)

    @classmethod
    def apply_to(cls, queryset):
        """
        Copy the given queryset and apply this mixin (and thus queryable
        properties functionality) to it, returning a new queryset that allows
        to use queryable property interaction.

        :param QuerySet queryset: The queryset to apply this mixin to.
        :return: A copy of the given queryset with queryable properties
                 functionality.
        :rtype: QueryablePropertiesQuerySet
        """
        return cls.inject_into_object(queryset._chain())


class QueryablePropertiesQuerySet(QueryablePropertiesQuerySetMixin, QuerySet):
    """
    A special queryset class that allows to use queryable properties in its
    filter conditions, annotations and update queries.
    """

    @classmethod
    def get_for_model(cls, model):
        """
        Get a new queryset with queryable properties functionality for the
        given model. The queryset is built using the model's default manager.

        :param model: The model class for which the queryset should be built.
        :return: A new queryset with queryable properties functionality.
        :rtype: QueryablePropertiesQuerySet
        """
        return QueryablePropertiesQuerySetMixin.inject_into_object(model._default_manager.all())


class QueryablePropertiesManagerMixin(InjectableMixin):
    """
    A mixin for Django's :class:`django.db.models.Manager` objects that allows
    to use queryable properties methods and returns
    :class:`QueryablePropertiesQuerySet` instances.
    """

    def get_queryset(self):
        queryset = super().get_queryset()
        return QueryablePropertiesQuerySetMixin.inject_into_object(queryset)

    def select_properties(self, *names):
        """
        Return a new queryset and add the annotations of the queryable
        properties with the specified names to this query. The annotation
        values will be cached in the properties of resulting model instances,
        regardless of the regular caching behavior of the queried properties.

        :param names: Names of queryable properties.
        :return: A copy of this queryset with the added annotations.
        :rtype: QuerySet
        """
        return self.get_queryset().select_properties(*names)

    @classmethod
    def apply_to(cls, manager):
        """
        Copy the given manager and apply this mixin (and thus queryable
        properties functionality) to it, returning a new manager that allows
        to use queryable property interaction.

        :param Manager manager: The manager to apply this mixin to.
        :return: A copy of the given manager with queryable properties
                 functionality.
        :rtype: QueryablePropertiesManager
        """
        manager = copy(manager)
        manager.name = '<{}_with_queryable_properties>'.format(getattr(manager, 'name', None) or 'manager')
        return cls.inject_into_object(manager)


class QueryablePropertiesManager(QueryablePropertiesManagerMixin, Manager):
    """
    A special manager class that allows to use queryable properties methods
    and returns :class:`QueryablePropertiesQuerySet` instances.
    """

    @classmethod
    def get_for_model(cls, model, using=None, hints=None):
        """
        Get a new manager with queryable properties functionality for the
        given model.

        :param model: The model class for which the manager should be built.
        :param str | None using: An optional name of the database connection
                                 to use.
        :param dict | None hints: Optional hints for the db connection.
        :return: A new manager with queryable properties functionality.
        :rtype: QueryablePropertiesManager
        """
        manager = cls()
        manager.model = model
        manager.name = '<manager_with_queryable_properties>'
        manager._db = using
        manager._hints = hints or {}
        return manager<|MERGE_RESOLUTION|>--- conflicted
+++ resolved
@@ -233,13 +233,7 @@
         chain_kwargs = {}
         if isinstance(query, RawQuery):
             chain_kwargs['using'] = self.db
-<<<<<<< HEAD
-        query = query.chain(**chain_kwargs)
-        class_name = 'QueryableProperties' + query.__class__.__name__
-        setattr(self, query_attr_name, QueryablePropertiesQueryMixin.inject_into_object(query, class_name))
-=======
         setattr(self, query_attr_name, inject_query_mixin(chain_query(query, **chain_kwargs)))
->>>>>>> fff79653
 
 
 class QueryablePropertiesRawQuerySetMixin(QueryablePropertiesBaseQuerySetMixin):
