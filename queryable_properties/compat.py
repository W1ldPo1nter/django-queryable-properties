--- conflicted
+++ resolved
@@ -14,11 +14,7 @@
 
 import six
 from django.contrib.admin.options import ModelAdmin
-<<<<<<< HEAD
 from django.db.models import Manager
-from django.db.models.query import QuerySet
-=======
->>>>>>> 5ae3baf9
 from django.db.models.sql.query import Query
 
 try:  # pragma: no cover
