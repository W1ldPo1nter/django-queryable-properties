# encoding: utf-8

<<<<<<< HEAD
from copy import deepcopy

=======
>>>>>>> 608502be
from django.utils.tree import Node

from .exceptions import QueryablePropertyDoesNotExist


def get_queryable_property(model, name):
    """
    Retrieve the :class:`queryable_properties.properties.QueryableProperty`
    object with the given attribute name from the given model class or raise
    an error if no queryable property with that name exists on the model class.

    :param type model: The model class to retrieve the property object from.
    :param str name: The name of the property to retrieve.
    :return: The queryable property.
    :rtype: queryable_properties.properties.QueryableProperty
    """
    from .properties import QueryableProperty

    prop = getattr(model, name, None)
    if not isinstance(prop, QueryableProperty):
        raise QueryablePropertyDoesNotExist("{model} has no queryable property named '{name}'".format(
            model=model.__name__, name=name))
    return prop


get_queryable_property.__safe_for_unpickling__ = True


def reset_queryable_property(obj, name):
    """
    Reset the cached value of the queryable property with the given name on the
    given model instance. Read-accessing the property on this model instance at
    a later point will therefore execute the property's getter again.

    :param django.db.models.Model obj: The model instance to reset the cached
                                       value on.
    :param str name: The name of the queryable property.
    """
    prop = get_queryable_property(obj.__class__, name)
    prop._clear_cached_value(obj)


class InjectableMixin(object):
    """
    A base class for mixin classes that are used to dynamically created classes
    based on a base class and the mixin class.
    """

    # Intentionally use a single cache for all subclasses since it is in no way
    # harmful to use a shared cache.
    _created_classes = {}

    def __init__(self, *args, **kwargs):
        super(InjectableMixin, self).__init__(*args, **kwargs)
        self.init_injected_attrs()

    def init_injected_attrs(self):
        """
        Initialize the attributes this mixin contributes. This method will be
        called during :meth:`__init__` and after the mixin was injected into an
        object.
        """
        pass

    @classmethod
    def mix_with_class(cls, base_class, class_name=None):
        """
        Create a new class based on the given base class and this mixin class.
        The created class will also receive a custom :meth:`__reduce__`
        implementation to make its objects picklable.

        :param type base_class: The base class to mix the mixin into.
        :param str class_name: An optional name for the dynamically created
                               class. If None is supplied (default), the class
                               name of the dynamically created class will be
                               the one of the object's original class.
        :return: The generated class.
        :rtype: type
        """
        class_name = str(class_name or base_class.__name__)
        cache_key = (base_class, cls, class_name)
        created_class = cls._created_classes.get(cache_key)
        if created_class is None:
            # Make sure objects of a dynamically created class can be pickled.
            def __reduce__(self):
                get_state = getattr(self, '__getstate__', lambda: self.__dict__)
                return _unpickle_injected_object, (base_class, cls, class_name), get_state()

            created_class = cls._created_classes[cache_key] = type(class_name, (cls, base_class),
                                                                   {'__reduce__': __reduce__})
        return created_class

    @classmethod
    def inject_into_object(cls, obj, class_name=None):
        """
        Update the given object's class by dynamically generating a new class
        based on the object's original class and this mixin class and changing
        the given object into an object of this new class.

        :param obj: The object whose class should be changed.
        :param str class_name: An optional name for the dynamically created
                               class. If None is supplied (default), the class
                               name of the dynamically created class will be
                               the one of the object's original class.
        """
        obj.__class__ = cls.mix_with_class(obj.__class__, class_name)
        obj.init_injected_attrs()


# This must be a standalone function for Python 2, where it could not be
# pickled being a static method on the InjectableMixin, even if the underlying
# function had the __safe_for_unpickling__ flag.
def _unpickle_injected_object(base_class, mixin_class, class_name=None):
    """
    Callable for the pickler to unpickle objects of a dynamically created class
    based on the InjectableMixin. It creates the base object from the original
    base class and re-injects the mixin class when unpickling an object.

    :param type base_class: The base class of the pickled object before adding
                            the mixin via injection.
    :param type mixin_class: The :class:`InjectableMixin` subclass that was
                             injected into the pickled object.
    :param str class_name: The class name of the pickled object's dynamically
                           created class.
    :return: The initial unpickled object (before the pickler restores the
             object's state).
    """
    obj = base_class.__new__(base_class, ())
    mixin_class.inject_into_object(obj, class_name)
    return obj


_unpickle_injected_object.__safe_for_unpickling__ = True


<<<<<<< HEAD
def modify_tree_node(node, func, copy=True):
    """
    Modify a tree node and all of its subnodes using the given transformation
    callable.

    :param Node node: The node to modify.
    :param callable func: A callable that will be called for every encountered
                          actual node value (not subnodes) with that value as
                          its only parameter. It must returned the replacement
                          value for the given value.
    :param bool copy: Whether to create a copy of the original node and modify
                      this copy instead of modifying the original node in
                      place.
    :return: The modified node or node copy.
    :rtype: Node
    """
    if copy:
        node = deepcopy(node)

    for index, child in enumerate(node.children):
        if isinstance(child, Node):
            modify_tree_node(child, func, copy=False)
        else:
            node.children[index] = func(child)

    return node
=======
class TreeNodeProcessor(object):
    """
    A utility class to simplify working with Django's Node objects.
    """

    def __init__(self, node):
        """
        Initialize a new node processor for the given node.

        :param Node node: The node to process.
        """
        self.node = node

    def check_leaves(self, predicate):
        """
        Check if any leaf of this processor's node matches the given predicate.

        :param function predicate: A function that the leaves of the node will
                                   be tested against. Must take a single
                                   parameter that represents the leaf value.
        :return: True if any leaf matched the predicate; otherwise False.
        :rtype: bool
        """
        for child in self.node.children:
            if isinstance(child, Node) and TreeNodeProcessor(child).check_leaves(predicate):
                return True
            elif not isinstance(child, Node) and predicate(child):
                return True
        return False
>>>>>>> 608502be
<|MERGE_RESOLUTION|>--- conflicted
+++ resolved
@@ -1,10 +1,7 @@
 # encoding: utf-8
 
-<<<<<<< HEAD
 from copy import deepcopy
 
-=======
->>>>>>> 608502be
 from django.utils.tree import Node
 
 from .exceptions import QueryablePropertyDoesNotExist
@@ -140,34 +137,6 @@
 _unpickle_injected_object.__safe_for_unpickling__ = True
 
 
-<<<<<<< HEAD
-def modify_tree_node(node, func, copy=True):
-    """
-    Modify a tree node and all of its subnodes using the given transformation
-    callable.
-
-    :param Node node: The node to modify.
-    :param callable func: A callable that will be called for every encountered
-                          actual node value (not subnodes) with that value as
-                          its only parameter. It must returned the replacement
-                          value for the given value.
-    :param bool copy: Whether to create a copy of the original node and modify
-                      this copy instead of modifying the original node in
-                      place.
-    :return: The modified node or node copy.
-    :rtype: Node
-    """
-    if copy:
-        node = deepcopy(node)
-
-    for index, child in enumerate(node.children):
-        if isinstance(child, Node):
-            modify_tree_node(child, func, copy=False)
-        else:
-            node.children[index] = func(child)
-
-    return node
-=======
 class TreeNodeProcessor(object):
     """
     A utility class to simplify working with Django's Node objects.
@@ -197,4 +166,31 @@
             elif not isinstance(child, Node) and predicate(child):
                 return True
         return False
->>>>>>> 608502be
+
+
+def modify_tree_node(node, func, copy=True):
+    """
+    Modify a tree node and all of its subnodes using the given transformation
+    callable.
+
+    :param Node node: The node to modify.
+    :param callable func: A callable that will be called for every encountered
+                          actual node value (not subnodes) with that value as
+                          its only parameter. It must returned the replacement
+                          value for the given value.
+    :param bool copy: Whether to create a copy of the original node and modify
+                      this copy instead of modifying the original node in
+                      place.
+    :return: The modified node or node copy.
+    :rtype: Node
+    """
+    if copy:
+        node = deepcopy(node)
+
+    for index, child in enumerate(node.children):
+        if isinstance(child, Node):
+            modify_tree_node(child, func, copy=False)
+        else:
+            node.children[index] = func(child)
+
+    return node