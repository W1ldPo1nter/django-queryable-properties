name: Tests

on: [push]

jobs:
  test:
    runs-on: ubuntu-latest
    strategy:
      matrix:
        image:
<<<<<<< HEAD
          - 'python:3.4-stretch'
=======
          - 'python:2.7-buster'
>>>>>>> fff79653
          - 'python:3.5-buster'
          - 'python:3.6-bullseye'
          - 'python:3.7-bookworm'
          - 'python:3.8-bookworm'
          - 'python:3.9-bookworm'
          - 'python:3.10-bookworm'
          - 'python:3.11-bookworm'
          - 'python:3.12-bookworm'
          - 'python:3.13-bookworm'
    container:
      image: ${{ matrix.image }}
    steps:
      - uses: actions/checkout@v4
      - name: Set environment variables
        run: |
          echo "PYTHON=$(echo '${{ matrix.image }}' | sed -r 's/^python:([0-9]+)\.([0-9]+).*$/\1.\2/g')" >> $GITHUB_ENV
          echo "TOXFACTOR=$(echo '${{ matrix.image }}' | sed -r 's/^python:([0-9]+)\.([0-9]+).*$/py\1\2/g')" >> $GITHUB_ENV
      - name: Install distutils via setuptools for new Python versions
        run: pip install -U setuptools
        if: >-
          matrix.image == 'python:3.12-bookworm' ||
          matrix.image == 'python:3.13-bookworm'
      - name: Install importlib-metadata for older Python versions
        run: pip install "importlib-metadata<3"
        if: >-
<<<<<<< HEAD
          matrix.image == 'python:3.4-stretch' ||
=======
          matrix.image == 'python:2.7-buster' ||
>>>>>>> fff79653
          matrix.image == 'python:3.5-buster' ||
          matrix.image == 'python:3.6-bullseye' ||
          matrix.image == 'python:3.7-bookworm'
      - name: Install test utilities
        run: pip install "tox<4" tox-factor "coverage<5"
      - name: Lint with flake8
        run: tox -e flake8
        if: matrix.image == 'python:3.13-bookworm'
      - name: Test via tox
        run: tox -- -p no:warnings
      - name: Generate coverage report
        run: coverage xml
        if: ${{ success() }}
      - name: Upload coverage report
        uses: codecov/codecov-action@v4
        with:
          env_vars: PYTHON
          files: coverage.xml
          flags: unittests
          token: ${{ secrets.CODECOV_TOKEN }}
          verbose: true
        if: ${{ success() }}<|MERGE_RESOLUTION|>--- conflicted
+++ resolved
@@ -8,11 +8,6 @@
     strategy:
       matrix:
         image:
-<<<<<<< HEAD
-          - 'python:3.4-stretch'
-=======
-          - 'python:2.7-buster'
->>>>>>> fff79653
           - 'python:3.5-buster'
           - 'python:3.6-bullseye'
           - 'python:3.7-bookworm'
@@ -38,11 +33,6 @@
       - name: Install importlib-metadata for older Python versions
         run: pip install "importlib-metadata<3"
         if: >-
-<<<<<<< HEAD
-          matrix.image == 'python:3.4-stretch' ||
-=======
-          matrix.image == 'python:2.7-buster' ||
->>>>>>> fff79653
           matrix.image == 'python:3.5-buster' ||
           matrix.image == 'python:3.6-bullseye' ||
           matrix.image == 'python:3.7-bookworm'
